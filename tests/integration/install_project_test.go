package integration_test

import (
	"bytes"
	"os"
	"os/exec"
	"path/filepath"
	"strings"
	"testing"

	"github.com/gifflet/ccmd/pkg/project"
)

func TestInstallFromProjectConfig(t *testing.T) {
	if testing.Short() {
		t.Skip("skipping integration test in short mode")
	}

	// Build ccmd binary
	buildCmd := exec.Command("go", "build", "-o", "ccmd-test", "../../cmd/ccmd")
	if err := buildCmd.Run(); err != nil {
		t.Fatal("failed to build ccmd:", err)
	}
	defer os.Remove("ccmd-test")

	// Create temporary directory for test
	tempDir := t.TempDir()

	// Change to temp directory
	oldDir, err := os.Getwd()
	if err != nil {
		t.Fatal(err)
	}
	defer func() {
		if err := os.Chdir(oldDir); err != nil {
			t.Errorf("failed to restore directory: %v", err)
		}
	}()

	if err := os.Chdir(tempDir); err != nil {
		t.Fatal(err)
	}

	// Create a test ccmd.yaml
	config := &project.Config{
		Commands: []project.ConfigCommand{
			{
				Repo:    "gifflet/hello-world",
				Version: "v1.0.0",
			},
			{
				Repo:    "gifflet/test-cmd",
				Version: "", // Test latest version
			},
		},
	}

	// Save config
	if err := project.SaveConfig(config, filepath.Join(tempDir, project.ConfigFileName)); err != nil {
		t.Fatal(err)
	}

	// Run install command without arguments
	cmd := exec.Command(filepath.Join(oldDir, "ccmd-test"), "install")
	var out bytes.Buffer
	cmd.Stdout = &out
	cmd.Stderr = &out
	err = cmd.Run()
	output := out.String()

	// Note: We expect this to fail because the test repositories don't exist
	// But we can still verify the command behavior
	if err == nil {
		t.Log("Note: install succeeded unexpectedly, test repos might exist")
	}

	// Verify output contains expected messages
	// The new installer uses different output format
	expectedMessages := []string{
		"installing commands from ccmd.yaml",
		"hello-world",
	}

	for _, msg := range expectedMessages {
		if !strings.Contains(output, msg) {
			t.Errorf("expected output to contain %q, got:\n%s", msg, output)
		}
	}
}

func TestInstallWithArgsUpdatesProject(t *testing.T) {
	if testing.Short() {
		t.Skip("skipping integration test in short mode")
	}

	// Build ccmd binary
	buildCmd := exec.Command("go", "build", "-o", "ccmd-test", "../../cmd/ccmd")
	if err := buildCmd.Run(); err != nil {
		t.Fatal("failed to build ccmd:", err)
	}
	defer os.Remove("ccmd-test")

	// Create temporary directory for test
	tempDir := t.TempDir()

	// Change to temp directory
	oldDir, err := os.Getwd()
	if err != nil {
		t.Fatal(err)
	}
	defer func() {
		if err := os.Chdir(oldDir); err != nil {
			t.Errorf("failed to restore directory: %v", err)
		}
	}()

	if err := os.Chdir(tempDir); err != nil {
		t.Fatal(err)
	}

	// Create empty ccmd.yaml
	config := &project.Config{
		Commands: []project.ConfigCommand{},
	}

	// Save config
	if err := project.SaveConfig(config, filepath.Join(tempDir, project.ConfigFileName)); err != nil {
		t.Fatal(err)
	}

	// Run install command with repository argument
	cmd := exec.Command(filepath.Join(oldDir, "ccmd-test"), "install", "git@github.com:gifflet/hello-world.git@v1.0.0")
	var out bytes.Buffer
	cmd.Stdout = &out
	cmd.Stderr = &out
	err = cmd.Run()
	output := out.String()

	// Note: We expect this to fail because the test repository doesn't exist
	// But we can still verify some command behavior
	if err == nil {
		t.Log("Note: install succeeded unexpectedly, test repo might exist")
	}

	// Verify output contains expected messages
	// The new installer uses different output format
	expectedMessages := []string{
<<<<<<< HEAD
		"version=v1.0.0",
		"hello-world",
=======
		"Version: v1.0.0",
>>>>>>> 38a7bcdd
	}

	for _, msg := range expectedMessages {
		if !strings.Contains(output, msg) {
			t.Errorf("expected output to contain %q, got:\n%s", msg, output)
		}
	}
}

func TestInstallNoConfigFile(t *testing.T) {
	if testing.Short() {
		t.Skip("skipping integration test in short mode")
	}

	// Build ccmd binary
	buildCmd := exec.Command("go", "build", "-o", "ccmd-test", "../../cmd/ccmd")
	if err := buildCmd.Run(); err != nil {
		t.Fatal("failed to build ccmd:", err)
	}
	defer os.Remove("ccmd-test")

	// Create temporary directory for test
	tempDir := t.TempDir()

	// Change to temp directory
	oldDir, err := os.Getwd()
	if err != nil {
		t.Fatal(err)
	}
	defer func() {
		if err := os.Chdir(oldDir); err != nil {
			t.Errorf("failed to restore directory: %v", err)
		}
	}()

	if err := os.Chdir(tempDir); err != nil {
		t.Fatal(err)
	}

	// Run install command without arguments (no ccmd.yaml exists)
	cmd := exec.Command(filepath.Join(oldDir, "ccmd-test"), "install")
	var out bytes.Buffer
	cmd.Stdout = &out
	cmd.Stderr = &out
	err = cmd.Run()
	output := out.String()

	if err == nil {
		t.Fatal("expected error when no ccmd.yaml exists")
	}

	// Verify error message
	if !strings.Contains(output, "no ccmd.yaml found") {
		t.Errorf("expected error about missing ccmd.yaml, got output:\n%s", output)
	}
}<|MERGE_RESOLUTION|>--- conflicted
+++ resolved
@@ -145,12 +145,8 @@
 	// Verify output contains expected messages
 	// The new installer uses different output format
 	expectedMessages := []string{
-<<<<<<< HEAD
 		"version=v1.0.0",
 		"hello-world",
-=======
-		"Version: v1.0.0",
->>>>>>> 38a7bcdd
 	}
 
 	for _, msg := range expectedMessages {
