--- conflicted
+++ resolved
@@ -11,6 +11,7 @@
 
 	"github.com/gifflet/ccmd/internal/installer"
 	"github.com/gifflet/ccmd/internal/output"
+	"github.com/gifflet/ccmd/pkg/commands"
 	"github.com/gifflet/ccmd/pkg/errors"
 	"github.com/gifflet/ccmd/pkg/logger"
 	"github.com/gifflet/ccmd/pkg/project"
@@ -73,7 +74,6 @@
 		return fmt.Errorf("failed to get current directory: %w", err)
 	}
 
-<<<<<<< HEAD
 	// Use new installer to install from config
 	ctx := context.Background()
 	if err := installer.InstallFromConfig(ctx, cwd, force); err != nil {
@@ -87,7 +87,6 @@
 		return err
 	}
 
-=======
 	// Create project manager
 	pm := project.NewManager(cwd)
 
@@ -153,7 +152,6 @@
 
 	output.PrintInfof("\nSuccessfully installed %d out of %d command(s)", installedCount, len(config.Commands))
 
->>>>>>> 38a7bcdd
 	return nil
 }
 
@@ -227,11 +225,8 @@
 	if projectPath != "" {
 		pm := project.NewManager(projectPath)
 		if pm.ConfigExists() {
-<<<<<<< HEAD
-			output.Info("Updated ccmd.yaml and ccmd-lock.yaml")
-=======
 			// Extract owner/repo from repository URL
-			repoPath := extractRepoPath(repo)
+			repoPath := commands.ExtractRepoPath(repo)
 			if repoPath != "" {
 				// Try to add the command to ccmd.yaml
 				if err := pm.AddCommand(repoPath, version); err != nil {
@@ -248,7 +243,6 @@
 					}
 				}
 			}
->>>>>>> 38a7bcdd
 		}
 	}
 
